--- conflicted
+++ resolved
@@ -268,27 +268,11 @@
 
         # Only add \columnwidth if scale or width have not been specified.
         if 'scale' not in node.attributes and 'width' not in node.attributes:
-<<<<<<< HEAD
-            node.attributes['width'] = '\columnwidth'
-
-        align = self.figure_alignment or 'center'
-        scale = node.attributes.get('scale', 100) / 100.
-        filename = node.attributes['uri']
-
-        if self.figure_type == 'figure*':
-            width = r'\textwidth'
-        else:
-            width = r'\columnwidth'
-
-        self.out.append(r'\noindent\makebox[%s][%s]' % (width, align[0]))
-        self.out.append(r'{\includegraphics[scale=%.2f]{%s}}' % (scale, filename))
-=======
             figure_opts.append(r'width=\columnwidth')
 
         self.out.append(r'\noindent\makebox[%s][%s]' % (width, align[0]))
         self.out.append(r'{\includegraphics[%s]{%s}}' % (','.join(figure_opts),
                                                          filename))
->>>>>>> 949ffa45
 
     def visit_footnote(self, node):
         # Work-around for a bug in docutils where
