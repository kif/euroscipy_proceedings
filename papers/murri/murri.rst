:author: Riccardo Murri
:email: riccardo.murri@gmail.com
:institution: University of Zurich, Grid Computing Competence Center


---------------------------------------------------------------
Performance of Python runtimes on a non-numeric scientific code
---------------------------------------------------------------

.. class:: abstract

  The Python library FatGHol [FatGHoL]_ used in [Murri2012]_ to reckon
  the rational homology of the moduli space of Riemann surfaces is an
  example of a non-numeric scientific code: most of the processing it
  does is generating graphs (represented by complex Python objects)
  and computing their isomorphisms (a triple of Python lists; again a
  nested data structure). These operations are repeated many times
  over: for example, the spaces `M_{0,6}`:math: and `M_{1,4}`:math:
  are triangulated by 4'583'322 and 747'664 graphs, respectively.

  This is an opportunity for every Python runtime to prove its
  strength in optimization. The purpose of this experiment was to
  assess the maturity of alternative Python runtimes, in terms of:
  compatibility with the language as implemented in CPython 2.7, and
  performance speedup.

  This paper compares the results and experiences from running
  FatGHol with different Python runtimes: CPython 2.7.5, PyPy 2.1,
  Cython 0.19, Numba 0.11, Nuitka 0.4.4 and Falcon.

.. class:: keywords

   python runtime, non-numeric, homology, fatgraphs


Introduction
------------

The moduli space `M_{g,n}`:math: of smooth Riemann surfaces is a
topological space which has been subject of much research both in
algebraic geometry and in string theory. It is known since the '90s
that this space has a triangulation indexed by a special kind of
graphs [Penner1988]_ [Kontsevich1992]_ [ConantVogtmann2003]_,
nicknamed "fat graphs".

Since graphs are combinatorial and discrete objects, a computational
approach to the problem of computing topological invariants of
`M_{g,n}`:math: is now feasible; algorithms to enumerate fatgraphs and
compute their graph homology have been devised in [Murri2012]_ and
implemented in Python.

We propose an experiment whose purpose is to assess the maturity of
alternative Python runtimes, in terms of:

(a) compatibility with the language as implemented in CPython 2.7, and
(b) performance speedup.

In particular, we were interested in the possible speedups of
a large non-numeric code.


Experiment setup
----------------

The `FatGHoL <http://fatghol.googlecode.com/>` [FatGHoL]_ program was
used as a test code.  FatGHoL computes homology of the moduli spaces
of Riemann surfaces `M_{g,n}`:math: via Penner-Kontsevich's fatgraph
simplicial complex [Penner1988]_ [Kontsevich1992]_.  Homology is one
of the most important invariants of topological spaces.  There are
several homology theories but they all share this computational
procedure outline: given a vector space of (generalized) *simplex
chains* and a *boundary operator*, which is by definition a linear
operator `D`:math: such that `D^2=0`:math:, the homology space is by
<<<<<<< HEAD
definition `\mathop{\textrm{Ker }} D / \mathop{\textrm{Im }} D`:math:.  In graph homology, however, it is the
=======
definition `\mathop{\textrm{Ker}} D / \mathop{\textrm{Im}} D`:math:.
In graph homology, however, it is the
>>>>>>> 32e108cd
computation of these simplices and boundary that takes up the largest
fraction of compute time: the simplex chains are defined as formal
linear combinations of graphs, and the boundary operator maps a graph
into a linear combination of graphs obtained by contracting its edges.
Thus, explicit construction of the simplices requires enumerating all
distinct isomorphism classes of fatgraphs, and then computing their
mutual relationships upon contraction of edges.

The FatGHoL program runs in three stages:

1. generate fatgraphs,
2. explicitly compute the boundary operator in matrix form,
3. actually solve the homology linear system.

The last step has been disabled in the test code as it is implemented
in C++ for speed.  What remains is 100% pure Python code that runs on
Python 2.6+ (but could run on 2.5 with minimal modifications).

FatGHoL involves a large number of graph isomorphism computations:
especially during fatgraph generation, each candidate fatgraph needs
to be compared to all fatgraphs already discovered, in order to avoid
duplicates. In later stages, the isomorphism computations are cached
in memory, but in step 2 additional data is created for each graph,
in order to pass from fatgraphs to simplices.

It is worth noting that the FatGHoL code exercises many of Python's
advanced data manipulation features, like list and dictionary
comprehensions, slicing, etc. but does not use any kind of tight
nested loops of the kind normally featured in numeric codes.

Profiling data show more precisely how much work is done at the Python
level in the simplest case `M_{0,4}`:math:.  The following listing
shows profiling data extracted from a complete run of FatGHoL on
CPython 2.7.5; 15787953 function calls (15728052 primitive calls) were
effected in 39.572 seconds; the top 10 most called functions, ordered
by call count are::

     ncalls   tottime  filename:lineno(function)
    2216088     2.175  rg.py:227(<genexpr>)
     966575     0.819  rg.py:143(is_loop)
     775362     0.839  cyclicseq.py:88(__getitem__)
     775362     0.634  rg.py:170(other_end)
     722308     3.438  combinatorics.py:368(__init__)
     539039     1.689  cyclicseq.py:112(__getslice__)
  506075/447917 0.745  cache.py:181(wrapper)
     476134     1.122  combinatorics.py:441(rearranged)
     385725     0.355  rg.py:137(__init__)
     345740     0.849  rg.py:568(_first_unused_corner)

The FatGHoL code was run with seven different alternative Python
runtimes:

* CPython 2.7.5;
* Cython 0.19.1;
* Cython 0.19.1 in "pure Python mode";
* Falcon 0.05;
* Nuitka 0.4.4;
* PyPy 2.1;
* Numba 0.10.0 and 0.11.0 with ``@autojit``.

A detailed description of each of these is given in a later
section; Table :ref:`tab-effort` provides an overview of the
installation and usage features of the different runtimes.
The code used to install the software and run the experiments is
available on GitHub at
`<https://github.com/riccardomurri/python-runtimes-shootout>`_.

.. list-table:: :label:`tab-effort` Comparison of installation features of the Python runtimes
   :class: w

   * - Runtime
     - *Cython 0.19.1*
     - *Falcon 0.05*
     - *Nuitka 0.4.4*
     - *Numba 0.11.0*
     - *PyPy 2.1*
   * - *Installed size* (MB)
     - 30 [#plus-cpython]_
     - 14 [#plus-cpython]_
     - 25 [#plus-cpython]_
     - 97 [#plus-cpython]_ (+ 518MB of LLVM 3.2)
     - 162 [#no-cpython]_
   * - *Install script length* (SLOC)
     - 6
     - 8
     - 10
     - 24
     - 19
   * - *Usage documentation*
     - extensive
     - minimal
     - short how-to to explain the different compilation options available
     - minimal, mostly examples
     - none
   * - *Porting/optimization documentation*
     - extensive
     - none
     - list of optimizations that the runtime does (or will) support
     - none
     - provides only a list of compatibility issues; I could find no
       list of *Do*-s and *Don't*-s for better speed in PyPy
   * - *Porting/optimization effort*
     - none ("Pure Python" mode) to very heavy (``.pxd`` hinting)
     - none: runs unmodified Python code
     - none: runs unmodified Python code
     - light (w/ ``@autojit``) to heavy (``@jit`` with types)
     - none: runs unmodified Python code

.. [#plus-cpython] Plus 123MB for the CPython interpreter, which is anyway needed.

.. [#no-cpython] Does not need the CPython interpreter in addition, as all others do.

Except for Cython in "pure Python mode" and Numba, all runtimes run
the unmodified Python code of FatGHoL.  Cython in "pure Python mode"
requires the addition of decorators to the Python code that specify
the types of function arguments and local variables to increase
speedup of selected portions of the code.  Similarly, Numba uses the
decorators ``@jit`` or ``@autojit`` to mark functions that should be
compiled to native code (the `difference between the two decorators`__
is that that ``@autojit`` infers types at runtime, whereas ``@jit``
requires the programmer to specify them [#no-more-autojit]_); we only
used the ``@autojit`` decorator to mark the same functions that were
marked as optimization candidates in the Cython experiment.

.. [#no-more-autojit] Note that in more recent versions of Numba, the
                      two decorators have been fused into one:
                      ``@jit`` uses the supplied types, or infers them
                      if none are given.

.. __: http://nbviewer.ipython.org/gist/Juanlu001/3914904

Each Python runtime was run on 4 test cases: computing the homology of
the `M_{0,4}`:math:, `M_{0,5}`:math:, `M_{1,3}`:math:, and
`M_{2,1}`:math: moduli spaces.  The test cases take from 0.20s to more
than 2 minutes of runtime with CPython 2.7.  Each test case was run 10
times and the best time and lowest RAM occupation are reported in the
summary tables below.


Results
-------

Falcon and Numba could not run the code (see details in a later
section) and thus do not appear in the report below.

For each runtime, the total used CPU time and memory were measured:
results and summary graphs are given in figures :ref:`cpu-all` and
:ref:`mem-all`.  Detailed comparisons are given in the other figures.

.. figure:: CPU_time_of_Python_runtimes_synopsis.pdf
   :figclass: wtb
   :figwidth: 100%
   :scale:    45%
   :align:    center

   Comparison of the total CPU time used by each runtime on the
   different test cases.  The `x`:math:-axis is sorted so that the
   runtimes for CPython 2.7.5 are ascending.  The `y`:math:-axis shows
   values in seconds (smaller is better). Note that the `y`:math:-axis
   is drawn on a logarithmic scale!
   :label:`cpu-all`

The CPU time data prompt a few observations:

- PyPy gives the best results, provided the code runs long enough to
  discount for the startup time of the JIT compiler. Given
  enough time, the JIT compiler gives extremely good results, with
  speedups of 100% to 400% relative to CPython in the `M_{0,5}`:math:
  and `M_{1,3}`:math: cases.  In other words, for the JIT approach to
  pay off, the code needs to perform many iterations of the same code
  path (this is certainly the case for FatGHoL), because compiling a
  single function to native code takes a non-negligible amount of
  time.  The break-even point for the FatGHoL code seems to be around
  5 seconds of runtime: on `M_{2,1}`:math:, the CPU time taken by
  CPython and PyPy are almost equal.

- Cython gives consistently about a 30% speedup on unmodified Python
  code.  However, the "pure Python mode", in which Cython takes
  variable typing hints embedded in the code does not seem to give any
  advantage: results of the two runs are not significantly different.
  This might be related to a bug in the current version of Cython, see
  details in a later section.


.. figure:: Max_used_memory_of_Python_runtimes_synopsis.pdf
   :figclass: wtb
   :figwidth: 100%
   :scale:    45%
   :align: center

   Comparison of the total RAM used by each runtime on the
   different test cases.  The `x`:math:-axis is sorted so that the
   RAM usage for CPython 2.7.5 are ascending.  The `y`:math:-axis
   shows values in MBs (smaller is better).  Note that the `y`:math:-axis
   is drawn on a logarithmic scale!
   :label:`mem-all`

The large memory consumption from PyPy and Nuitka stands out in the
memory data of figure :ref:`mem-all`.  On the other hand, there is no
significant increase in memory usage between CPython and Cython.

The large memory usage of PyPy can be explained by the fact that the
JIT infrastructure must keep in memory the profile and traces for all
the code paths taken.  In any long-running program, the memory should
eventually reach a steady state and not increase any further; it
should be noted however, that in these benchmarks the memory used by
the PyPy JIT framework dwarfs the memory used by the program itself.

We have no explanation for the large memory consumption of Nuitka.


.. figure:: CPU_time_of_Python_runtimes_M04.pdf
<<<<<<< HEAD
   :figclass: tbp
=======
   :figclass: p
>>>>>>> 32e108cd
   :figwidth: 100%
   :scale:    31%
   :align: center

   Comparison of the total CPU time used by each runtime on the
   `M_{0,4}`:math: test case.  The `x`:math:-axis shows
   values in seconds.
   :label:`cpu-M04`

.. figure:: CPU_time_of_Python_runtimes_M05.pdf
<<<<<<< HEAD
   :figclass: tbp
=======
   :figclass: p
>>>>>>> 32e108cd
   :figwidth: 100%
   :scale:    31%
   :align: center

   Comparison of the total CPU time used by each runtime on the
   `M_{0,5}`:math: test case.  The `x`:math:-axis shows
   values in seconds.
   :label:`cpu-M05`

.. figure:: CPU_time_of_Python_runtimes_M13.pdf
<<<<<<< HEAD
   :figclass: tbp
=======
   :figclass: p
>>>>>>> 32e108cd
   :figwidth: 100%
   :scale:    31%
   :align: center

   Comparison of the total CPU time used by each runtime on the
   `M_{1,3}`:math: test case.  The `x`:math:-axis shows
   values in seconds.
   :label:`cpu-M13`

.. figure:: CPU_time_of_Python_runtimes_M21.pdf
<<<<<<< HEAD
   :figclass: tbp
=======
   :figclass: p
>>>>>>> 32e108cd
   :figwidth: 100%
   :scale:    31%
   :align: center

   Comparison of the total CPU time used by each runtime on the
   `M_{2,1}`:math: test case.  The `x`:math:-axis shows
   values in seconds.
   :label:`cpu-M21`


.. figure:: Max_used_memory_of_Python_runtimes_M04.pdf
<<<<<<< HEAD
   :figclass: tbp
=======
   :figclass: p
>>>>>>> 32e108cd
   :figwidth: 100%
   :scale:    31%
   :align: center

   Comparison of the total RAM usage by each runtime on the
   `M_{0,4}`:math: test case.  The `x`:math:-axis shows
   values in MBs.
   :label:`mem-M04`

.. figure:: Max_used_memory_of_Python_runtimes_M05.pdf
<<<<<<< HEAD
   :figclass: tbp
=======
   :figclass: p
>>>>>>> 32e108cd
   :figwidth: 100%
   :scale:    31%
   :align: center

   Comparison of the total RAM usage by each runtime on the
   `M_{0,5}`:math: test case.  The `x`:math:-axis shows
   values in MBs.
   :label:`mem-M05`

.. figure:: Max_used_memory_of_Python_runtimes_M13.pdf
<<<<<<< HEAD
   :figclass: tbp
=======
   :figclass: p
>>>>>>> 32e108cd
   :figwidth: 100%
   :scale:    31%
   :align: center

   Comparison of the total RAM usage by each runtime on the
   `M_{1,3}`:math: test case.  The `x`:math:-axis shows
   values in MBs.
   :label:`mem-M13`

.. figure:: Max_used_memory_of_Python_runtimes_M21.pdf
<<<<<<< HEAD
   :figclass: tbp
=======
   :figclass: p
>>>>>>> 32e108cd
   :figwidth: 100%
   :scale:    31%
   :align: center

   Comparison of the total RAM usage by each runtime on the
   `M_{2,1}`:math: test case.  The `x`:math:-axis shows
   values in MBs.
   :label:`mem-M21`


Runtime systems details
-----------------------

`Cython 0.19.1 <http://cython.org/>`
~~~~~~~~~~~~~~~~~~~~~~~~~~~~~~~~~~~~

Cython is a compiler for a superset of the Python language. It
translates Python modules to a C or C++ source that is then compiled
to a native code library that CPython can load and use. Cython
optimizes best when users decorate the source code with hints at the
types of variables and functions; it can also translate unmodified
Python code, but then no type inference is performed. Cython allows a
variety of ways for giving these type hints; its so-called "pure
Python" mode requires users to insert functions and variable
decorators in the code: the Cython compiler can act on these
directives, but the CPython interpreter will instead load a ``cython``
module which turns them into no-ops.

We tested Cython twice: on the unmodified Python sources, and with
hinting in the "pure Python" mode.  The graphs show however very
little difference between the two modes; this could be a consequence
of Cython `defect ticket #477`__.

.. __: http://trac.cython.org/cython_trac/ticket/477

Cython does its best when the source code is annotated with its
extended keywords, which allow specifying the types of variables
(which allows optimizations, e.g., in loops), or
marking certain functions as C-only (which saves time when
dereferencing variables).  This extended markup can be provided either
in the sources, or in additional ``.pxd`` files.  We have not done
this exercise, however, as the amount of coding time required to
properly mark all functions and variables is quite substantial.


`Falcon 0.05 <https://github.com/rjpower/falcon>`
~~~~~~~~~~~~~~~~~~~~~~~~~~~~~~~~~~~~~~~~~~~~~~~~~

Falcon is a Python extension module that hacks into a CPython
interpreter and changes the execution loop, implementing several
optimizations (for instance, using a register-based VM instead of a
stack-based one) that the Falcon authors think should be used in the
upstream CPython interpreter too. However, Falcon is still in early
stages of development and crashes on FatGHoL code with a segmentation
fault.


`Numba <http://numba.pydata.org/>`
~~~~~~~~~~~~~~~~~~~~~~~~~~~~~~~~~~

As its website states:

  Numba is an optimizing compiler for Python; it uses the LLVM
  compiler infrastructure to compile Python syntax to machine code.
  It is NumPy-aware and can speed up code using NumPy arrays.  Other,
  less well-typed code will be translated to Python C-API calls
  effectively removing the "interpreter" but not removing the dynamic
  indirection. Numba is also not a Just-In-Time compiler.

Numba requires the code developer to use either the ``@autojit`` (use
run-time type info) or the ``@jit`` (explicitly provide type
information) decorators to mark those functions that should be
compiled. For our experiment, we used the decorator ``@autojit`` on
all functions that were decorated also in the Cython test.

Versions 0.10.0 and 0.11.0 of Numba were tested; we could not get
either version to work.

Numba version 0.10.0 dies with an internal error ("TypeError: type_container() takes exactly 1 argument (3 given)", reported as
`Issue #295`__ on Numba's GitHub issue tracker), that has
been fixed in version 0.11.

.. __: https://github.com/numba/numba/issues/295

However, Numba 0.11.0 with a "NotImplementedError: Unable to cast from
{ i64, i8* }* to { i64, i8* }" message.  This has been reported as
`Issue #350`__ on the `issue tracker`__ and is waiting for a fix.

.. __: https://github.com/numba/numba/issues/350
.. __: https://github.com/numba/numba/issues?state=open


`Nuitka 0.4.4 <http://www.nuitka.net/>`
~~~~~~~~~~~~~~~~~~~~~~~~~~~~~~~~~~~~~~~

Nuitka translates Python (2.6+) into a C++ program that then uses
``libpython`` to execute in the same way as CPython does, in a very
compatible way.  Although still in development, Nuitka claims that it
already:

  create[s] the most efficient native code from this. This
  means to be fast with the basic Python object handling.

Results of this experiment do not seem to corroborate this claim.


`PyPy 2.1 <http://pypy.org/>`
~~~~~~~~~~~~~~~~~~~~~~~~~~~~~

PyPy is a Python language interpreter with a Just-In-Time compiler
(and many other features!).  It can thus translate repetitive Python
code into native code on the fly.  PyPy must first be bootstrapped by
compiling itself, which takes a lot of time and RAM, but then it is a
drop-in replacement for the ``python`` command and just works.


Acknowledgements
----------------

The author acknowledges support of the Informatik Dienste of the
University of Zurich, particularly for the usage of the new SGI UV 2000
machine for running the tests.  I would also like to thank Kay Hayen,
Marc Florisson, Russel Power and Alex Rubynstein for their readiness
to discuss and fix the bugs I reported on Nuitka, Numba, and Falcon.
Finally, I would like to express my gratitude to all those who made
remarks and inquiries at the EuroSciPy poster session, and
particularly Ronan Lamy and Denis Engemann for their insightful
comments.  Finally, I would like to thank Mike Mueller and Pierre
de Buyl for reviewing the initial draft paper and making many useful
suggestions for improving it.


References
----------

.. [Murri2012] R. Murri. *Fatgraph Algorithms and the Homology of the Kontsevich Complex*,
               arXiv preprint arXiv:1202.1820, February 2012.

.. [FatGHoL] R. Murri. *The FatGHoL software website*,
             http://fatghol.googlecode.com/

.. [Penner1988] R. C. Penner. *Perturbative series and the moduli space of Riemann surfaces*,
                J. Differential Geom, 1988.

.. [Kontsevich1992] M. Kontsevich. *Formal (non)-commutative symplectic geometry*,
                    The Gelfand Mathematical Seminars, 1990–1992.

.. [ConantVogtmann2003] J. Conant, K. Vogtmann. *On a theorem of Kontsevich*,
                        Algebr. Geom. Topol., 2003.<|MERGE_RESOLUTION|>--- conflicted
+++ resolved
@@ -71,12 +71,8 @@
 procedure outline: given a vector space of (generalized) *simplex
 chains* and a *boundary operator*, which is by definition a linear
 operator `D`:math: such that `D^2=0`:math:, the homology space is by
-<<<<<<< HEAD
-definition `\mathop{\textrm{Ker }} D / \mathop{\textrm{Im }} D`:math:.  In graph homology, however, it is the
-=======
 definition `\mathop{\textrm{Ker}} D / \mathop{\textrm{Im}} D`:math:.
 In graph homology, however, it is the
->>>>>>> 32e108cd
 computation of these simplices and boundary that takes up the largest
 fraction of compute time: the simplex chains are defined as formal
 linear combinations of graphs, and the boundary operator maps a graph
@@ -289,11 +285,7 @@
 
 
 .. figure:: CPU_time_of_Python_runtimes_M04.pdf
-<<<<<<< HEAD
-   :figclass: tbp
-=======
-   :figclass: p
->>>>>>> 32e108cd
+   :figclass: p
    :figwidth: 100%
    :scale:    31%
    :align: center
@@ -304,11 +296,7 @@
    :label:`cpu-M04`
 
 .. figure:: CPU_time_of_Python_runtimes_M05.pdf
-<<<<<<< HEAD
-   :figclass: tbp
-=======
-   :figclass: p
->>>>>>> 32e108cd
+   :figclass: p
    :figwidth: 100%
    :scale:    31%
    :align: center
@@ -319,11 +307,7 @@
    :label:`cpu-M05`
 
 .. figure:: CPU_time_of_Python_runtimes_M13.pdf
-<<<<<<< HEAD
-   :figclass: tbp
-=======
-   :figclass: p
->>>>>>> 32e108cd
+   :figclass: p
    :figwidth: 100%
    :scale:    31%
    :align: center
@@ -334,11 +318,7 @@
    :label:`cpu-M13`
 
 .. figure:: CPU_time_of_Python_runtimes_M21.pdf
-<<<<<<< HEAD
-   :figclass: tbp
-=======
-   :figclass: p
->>>>>>> 32e108cd
+   :figclass: p
    :figwidth: 100%
    :scale:    31%
    :align: center
@@ -350,11 +330,7 @@
 
 
 .. figure:: Max_used_memory_of_Python_runtimes_M04.pdf
-<<<<<<< HEAD
-   :figclass: tbp
-=======
-   :figclass: p
->>>>>>> 32e108cd
+   :figclass: p
    :figwidth: 100%
    :scale:    31%
    :align: center
@@ -365,11 +341,7 @@
    :label:`mem-M04`
 
 .. figure:: Max_used_memory_of_Python_runtimes_M05.pdf
-<<<<<<< HEAD
-   :figclass: tbp
-=======
-   :figclass: p
->>>>>>> 32e108cd
+   :figclass: p
    :figwidth: 100%
    :scale:    31%
    :align: center
@@ -380,11 +352,7 @@
    :label:`mem-M05`
 
 .. figure:: Max_used_memory_of_Python_runtimes_M13.pdf
-<<<<<<< HEAD
-   :figclass: tbp
-=======
-   :figclass: p
->>>>>>> 32e108cd
+   :figclass: p
    :figwidth: 100%
    :scale:    31%
    :align: center
@@ -395,11 +363,7 @@
    :label:`mem-M13`
 
 .. figure:: Max_used_memory_of_Python_runtimes_M21.pdf
-<<<<<<< HEAD
-   :figclass: tbp
-=======
-   :figclass: p
->>>>>>> 32e108cd
+   :figclass: p
    :figwidth: 100%
    :scale:    31%
    :align: center
